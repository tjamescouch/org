/** Pluggable abort detector API */
export type AbortDetector = {
  name: string;
  check(
    text: string,
    ctx: { messages: ChatMessage[]; agents: string[]; soc?: string }
  ): { index: number; reason: string } | null;
};

/** Simple registry; models provide detectors at runtime via chatOnce opts */
export const abortRegistry = {
  detectors: [] as AbortDetector[],
  set(list: AbortDetector[]) { this.detectors = list.slice(); },
  add(detector: AbortDetector) { this.detectors.push(detector); },
};
import { TextDecoder } from "util";
import { VERBOSE } from './constants';
import type { ReadableStreamReadResult } from "stream/web";

const BASE_URL = "http://192.168.56.1:11434"; // host-only IP
<<<<<<< HEAD
// Default model can be overridden via env OLLAMA_MODEL
const DEFAULT_MODEL = process.env.OLLAMA_MODEL || "google/gemma-3-27b";
=======
const DEFAULT_MODEL = process.env.OLLAMA_MODEL || "deepseek-coder";
>>>>>>> 1e29ce6b

// Patterns to suppress from terminal output (still kept in buffers)
const GARBAGE_RES: RegExp[] = [
  /\b"tool_calls"\s*:\s*\[/i,                  // assistant echoing tool JSON
  /\b"ok"\s*:\s*(true|false)\s*,\s*"stdout"/i, // quoted tool result blobs
  /<\|start\|>/i,                                  // special markers some models leak
  /functions\.sh\s+to=assistant/i,                // tool routing artifacts
];
const isGarbage = (s: string): boolean => GARBAGE_RES.some(re => re.test(s));

// ---- Types (OpenAI-style) ----
export type ChatRole = "system" | "user" | "assistant" | "tool";

export interface ChatMessage {
  from: string;
  role: ChatRole;
  content: string;
  read: boolean;
  name?: string;           // for tool messages
  tool_call_id?: string;   // for tool messages
  reasoning?: string;
  recipient?: string;
  ts?: string;
}

export interface ToolDef {
  type: "function";
  function: {
    name: string;
    description?: string;
    parameters: any; // JSON Schema
  };
}

export interface ToolCall {
  id: string;
  type: "function";
  function: {
    name: string;
    arguments: string; // JSON string
  };
  index?: number;
}

export interface AssistantMessage {
  role: "assistant";
  content?: string;
  reasoning?: string;
  tool_calls?: ToolCall[];
}

const formatMessage = (m: ChatMessage): any => {
  // Only send fields the API understands, and never prefix tool/system content
  if (m.role === "tool") {
    return { role: "tool", content: String(m.content ?? ""), name: m.name, tool_call_id: m.tool_call_id };
  }
  if (m.role === "system" || m.role === "assistant") {
    return { role: m.role, content: String(m.content ?? "") };
  }
  // user: optionally include speaker label inside content for multi-agent context
  return { role: "user", content: `${m.from}: ${String(m.content ?? "")}` };
};



// Non-streaming summarizer: returns a single message string
export async function summarizeOnce(
  messages: ChatMessage[],
  opts?: {
    model?: string;
    baseUrl?: string;
    temperature?: number;
    num_ctx?: number;
    timeout_ms?: number;
  }
): Promise<string> {
  const ollamaBaseUrl = opts?.baseUrl ?? BASE_URL;
  const model = opts?.model ?? DEFAULT_MODEL;
  const timeout = Math.max(2000, Math.min(60_000, opts?.timeout_ms ?? 12_000));

  // quick preflight
  try {
    const r1 = await fetch(`${ollamaBaseUrl}/api/version`, { signal: AbortSignal.timeout(1000) });
    if (!r1.ok) throw new Error(`server responded ${r1.status}`);
  } catch (e) {
    return "";
  }

  const formatted = messages.map(formatMessage);

  // OpenAI-compatible /v1/chat/completions (non-streaming)
  const v1Body = {
    model,
    stream: true,
    messages: formatted,
    temperature: opts?.temperature ?? 1,
    keep_alive: "20m",
    num_ctx: 64000
  } as any;

  const ac = new AbortController();
  const t = setTimeout(() => ac.abort(), timeout);
  try {
    const resp = await fetch(ollamaBaseUrl + "/v1/chat/completions", {
      method: "POST",
      headers: { "content-type": "application/json" },
      body: JSON.stringify(v1Body),
      signal: ac.signal,
    });
    clearTimeout(t);
    if (!resp.ok) return "";
    const json = await resp.json();

    console.log(json);

    const viaV1 = (json && json.choices && json.choices[0] && json.choices[0].message && typeof json.choices[0].message.content === "string")
      ? json.choices[0].message.content : null;
    return (viaV1 ?? "").trim();
  } catch {
    clearTimeout(t);
    return "";
  }
}

export async function chatOnce(
  name: string,
  messages: ChatMessage[],
  opts?: {
    tools?: ToolDef[];
    tool_choice?: "auto" | { type: "function"; function: { name: string } } | "none";
    num_ctx?: number;
    temperature?: number;
    model?: string;
    baseUrl?: string;
    abortDetectors?: AbortDetector[];
    soc?: string; // rolling stream-of-consciousness used for cross-turn repetition detection
  }
): Promise<AssistantMessage> {
  const ollamaBaseUrl = opts?.baseUrl ?? BASE_URL;
  const model = opts?.model ?? DEFAULT_MODEL;

  // Preflight Ollama and model list (fast)
  try {
    const r1 = await fetch(`${ollamaBaseUrl}/api/version`, { signal: AbortSignal.timeout(1000) });
    if (!r1.ok) throw new Error(`server responded ${r1.status}`);
    const r2 = await fetch(`${ollamaBaseUrl}/api/tags`, { signal: AbortSignal.timeout(2000) });
    const tags = await r2.json();
    const haveModel = Array.isArray((tags as any)?.models) && (tags as any).models.some((m: any) => m.name === model);
    if (!haveModel) return { role: "assistant", content: `Model "${model}" not found on server.` };
  } catch (e) {
    return { role: "assistant", content: `Preflight failed: ${(e as Error).message}` };
  }

  // Install model-provided abort detectors (if any)
  if (opts?.abortDetectors && Array.isArray(opts.abortDetectors)) {
    abortRegistry.set(opts.abortDetectors);
  } else {
    abortRegistry.set([]); // default: no detectors
  }

  if (VERBOSE) console.error(messages.map(formatMessage));

  // Shared body pieces
  const formatted = messages.map(formatMessage);
  const v1Body = {
    model,
    stream: true,
    messages: formatted,
    temperature: opts?.temperature ?? 1,
    tools: opts?.tools ?? [],
    tool_choice: opts?.tool_choice ?? (opts?.tools ? "auto" : undefined),
    keep_alive: "30m",
    num_ctx: 64000
    // some Ollama builds also accept num_ctx here; include if needed via options
  } as any;

  // Single-endpoint strategy: OpenAI-compatible /v1/chat/completions (tool calling)
  let resp: Response | undefined;
  const timeouts = [100000, 200000, 400000];
  for (let attempt = 0; attempt < timeouts.length; attempt++) {
    const connectAC = new AbortController();
    const t = setTimeout(() => connectAC.abort(), timeouts[attempt]);
    try {
      resp = await fetch(ollamaBaseUrl + "/v1/chat/completions", {
        method: "POST",
        headers: { "content-type": "application/json" },
        body: JSON.stringify(v1Body),
        signal: connectAC.signal,
      });
      clearTimeout(t);
      if (!resp.ok) {
        const txt = await resp.text();

	console.log(txt);

        return { role: "assistant", content: `HTTP ${resp.status} – ${resp.statusText}\n${txt}` };
      }
      // Wait for first chunk with timeout
      let reader = resp.body!.getReader();
      const decoder = new TextDecoder("utf-8");
      let firstReadTimedOut = false;
      const first = await Promise.race([
        reader.read(),
        new Promise<never>((_, rej) => setTimeout(() => { firstReadTimedOut = true; rej(new Error("first-chunk-timeout")); }, timeouts[attempt])),
      ] as any);
      if (firstReadTimedOut) throw new Error("first-chunk-timeout");
      (resp as any)._org_firstChunk = first;
      (resp as any)._org_reader = reader;
      (resp as any)._org_decoder = decoder;
      break;
    } catch (e) {
      clearTimeout(t);
      if (attempt < timeouts.length - 1) {
        await new Promise(r => setTimeout(r, timeouts[attempt]));
        continue;
      }
      return { role: "assistant", content: `Connect/first-chunk failed: ${(e as Error).message}` };
    }
  }

  if (!resp || (resp as any)._org_firstChunk === undefined) {
    return { role: "assistant", content: "Model is warming or unavailable, please retry later" };
  }

  /* -----------------------------------------------------------
     Parse the SSE / chunked response:
     Each chunk is a line:  data: { ...delta... }\n
     Last line:            data: [DONE]
  ------------------------------------------------------------ */
  let reader = (resp as any)._org_reader;
  const decoder = (resp as any)._org_decoder;
  let firstRead = true;
  let firstReadResult: ReadableStreamReadResult<Uint8Array> = (resp as any)._org_firstChunk;

  // Idle+hard-stop watchdogs to prevent hangs
  const IDLE_MS = 240_000;     // abort if no chunks for 240s
  const HARD_STOP_MS = 300_000; // absolute cap on streaming (must exceed IDLE_MS)
  const startedAt = Date.now();

  async function readWithIdleTimeout(): Promise<ReadableStreamReadResult<Uint8Array>> {
    if (firstRead) {
      firstRead = false;
      return firstReadResult;
    }
    return Promise.race([
      reader.read(),
      new Promise<never>((_, rej) => setTimeout(() => rej(new Error("idle-timeout")), IDLE_MS))
    ]) as any;
  }

  let contentBuf = "";
  let thinkingBuf = "";
  let toolCalls: ToolCall[] | undefined;
  let done = false;
  let namePrinted = false;
  let firstThink = true;
  let firstNotThink = true;
  // Accumulate partial lines across chunks (SSE / JSONL)
  let lineBuffer = "";
  // Soft-abort state: keep reading to the end but suppress further terminal output
  let cutAt: number | null = null;
  let suppressOutput = false;
  // Accumulate tool call pieces across deltas (OpenAI streams name/arguments incrementally)
  const toolCallsAgg: { [k: number]: ToolCall } = {};
  // Squelch noisy/garbage fragments and show progress dots instead
  let squelchedChars = 0;
  let lastDotAt = 0;
  const emitDot = () => {
    const now = Date.now();
    if (now - lastDotAt > 200) { // at most ~5 dots/sec
      Bun.stdout.write(".");
      lastDotAt = now;
    }
  };
  const ensureTool = (idx: number): ToolCall => {
    if (!toolCallsAgg[idx]) toolCallsAgg[idx] = { id: `call_${idx}`, type: "function", function: { name: "", arguments: "" }, index: idx };
    return toolCallsAgg[idx];
  };

  while (!done) {
    if (Date.now() - startedAt > HARD_STOP_MS) {
      try { reader.cancel(); } catch {}
      console.error("[chatOnce] aborted stream: hard-stop");
      break;
    }
    let readResult: ReadableStreamReadResult<Uint8Array>;
    try {
      readResult = await readWithIdleTimeout();
    } catch (e) {
      if ((e as Error)?.message === "idle-timeout") {
        try { reader.cancel(); } catch {}
        console.error("[chatOnce] aborted stream: idle-timeout");
        break;
      }
      throw e;
    }
    const { value, done: streamDone } = readResult;

    if (streamDone) break;
    const chunk = decoder.decode(value, { stream: true });
    lineBuffer += chunk;

    // Process only complete lines; keep remainder for next network chunk
    for (;;) {
      const nl = lineBuffer.indexOf('\n');
      if (nl === -1) break;
      let lineRaw = lineBuffer.slice(0, nl);
      lineBuffer = lineBuffer.slice(nl + 1);
      // Trim a single trailing CR but do not trim leading spaces (SSE spec)
      const line = lineRaw.endsWith('\r') ? lineRaw.slice(0, -1) : lineRaw;
      if (!line) continue;

      // Ollama native streams JSON lines without the "data:" prefix; OpenAI-style uses "data: {json}"
      const payload = line.startsWith('data:') ? line.slice(5).trim() : line;

      if (!namePrinted) {
        console.log(`\n\n**** ${name}:`);
        namePrinted = true;
      }

      if (payload === '[DONE]') { done = true; break; }

      // Parse JSON payload; if it fails, prepend it back into the buffer and wait for more bytes
      let parsed: any = undefined;
      try { parsed = JSON.parse(payload); } catch {
        // likely a partial JSON frame split across network chunks
        lineBuffer = line + '\n' + lineBuffer; // restore and wait for the remainder
        break;
      }

      let delta: any = {};
      if (parsed && parsed.choices && Array.isArray(parsed.choices)) {
        const ch = parsed.choices?.[0] ?? {};
        delta = (ch.delta ?? ch.message ?? {});
      } else if (parsed && parsed.message) {
        delta = parsed.message;
      }

      // OpenAI finish reason appears on the choice, even when delta is empty
      const choice = parsed?.choices?.[0] ?? {};
      const finishReason = choice?.finish_reason as (string | null | undefined);

      // Some Ollama builds emit { done: true } without a message
      if (!parsed?.message && parsed?.done === true) { 
        // finalize any aggregated tool calls
        const agg = Object.values(toolCallsAgg);
        if (agg.length) toolCalls = agg;
        done = true; 
        break; 
      }

      // Merge tool call deltas (name/arguments may arrive piecewise)
      if (delta && Array.isArray(delta.tool_calls)) {
        for (const d of delta.tool_calls as any[]) {
          const idx = typeof d.index === "number" ? d.index : 0;
          const t = ensureTool(idx);
          if (d.id && !t.id) t.id = d.id;
          if (d.function?.name) t.function.name = d.function.name;
          if (typeof d.function?.arguments === "string") {
            t.function.arguments = (t.function.arguments || "") + d.function.arguments;
          }
        }
      }
      if (finishReason === "tool_calls") {
        const agg = Object.values(toolCallsAgg);
        if (agg.length) toolCalls = agg;
        done = true;
        // don't break before we print any last textual content below
      }

      // Coerce and guard writes; Ollama may emit non-string/empty fields on keepalive chunks
      const reasonStr = typeof delta.reasoning === 'string' ? delta.reasoning : '';
      const contentStr = typeof delta.content === 'string' ? delta.content : '';

      // Suppress visible chain-of-thought; keep for detectors only
      if (reasonStr) {
         if (firstThink) { firstThink = false; console.log('<think>'); }
         Bun.stdout.write(reasonStr);
      }
      if (contentStr) {
        if (firstNotThink && !firstThink) { firstNotThink = false; }
        if (isGarbage(contentStr) || isGarbage(contentBuf.slice(-200) + contentStr)) {
          squelchedChars += contentStr.length;
          emitDot();
        } else {
          if (!suppressOutput) Bun.stdout.write(contentStr);
        }
      } else if (!reasonStr && parsed && parsed.done === true) {
        done = true; 
        
        break;
      }

      if (contentStr) contentBuf += contentStr;
      if (reasonStr) thinkingBuf += reasonStr;
      if (delta.tool_calls) toolCalls = delta.tool_calls as ToolCall[];

      // Generic, model-pluggable abort check (soft-abort: do not cancel the stream)
      const agents = Array.from(new Set((messages || []).map(m => (m?.from || '').toLowerCase()).filter(Boolean)));
      if (cutAt === null) {
        let cut: { index: number; reason: string } | null = null;
        for (const det of abortRegistry.detectors) {
          cut = det.check(contentBuf, { messages, agents, soc: opts?.soc });
          if (cut) {
            cutAt = Math.max(0, cut.index);
            suppressOutput = true; // continue reading but do not print further tokens
            if (firstNotThink && !firstThink) { firstNotThink = false; console.log('\n</think>\n'); }
            console.error(`[chatOnce] soft-abort by ${det.name}: ${cut.reason} cutAt=${cutAt}`);
            break;
          }
        }
      }
    }
  }

  // Best-effort: process a final line if the server ended without a trailing newline
  if (!done && lineBuffer.trim().length > 0) {
    try {
      const payload = lineBuffer.startsWith('data:') ? lineBuffer.slice(5).trim() : lineBuffer;
      const parsed: any = JSON.parse(payload);
      const ch = parsed?.choices?.[0] ?? {};
      const delta = (ch.delta ?? ch.message ?? parsed?.message ?? {});
      const reasonStr = typeof delta.reasoning === 'string' ? delta.reasoning : '';
      const contentStr = typeof delta.content === 'string' ? delta.content : '';
      if (reasonStr) thinkingBuf += reasonStr;
      if (contentStr) contentBuf += contentStr;
      if (Array.isArray(delta.tool_calls)) {
        for (const d of delta.tool_calls as any[]) {
          const idx = typeof d.index === "number" ? d.index : 0;
          const t = ensureTool(idx);
          if (d.id && !t.id) t.id = d.id;
          if (d.function?.name) t.function.name = d.function.name;
          if (typeof d.function?.arguments === "string") {
            t.function.arguments = (t.function.arguments || "") + d.function.arguments;
          }
        }
      }
      const agg = Object.values(toolCallsAgg);
      if (agg.length) toolCalls = agg;
    } catch {}
  }

  if (squelchedChars > 0) {
    Bun.stdout.write("\n");
  }

  if (cutAt !== null) {
    contentBuf = contentBuf.slice(0, cutAt).trimEnd();
  }
  return {
    role: "assistant",
    content: contentBuf.trim(),
    reasoning: thinkingBuf,
    tool_calls: toolCalls,
  };
}<|MERGE_RESOLUTION|>--- conflicted
+++ resolved
@@ -18,12 +18,8 @@
 import type { ReadableStreamReadResult } from "stream/web";
 
 const BASE_URL = "http://192.168.56.1:11434"; // host-only IP
-<<<<<<< HEAD
 // Default model can be overridden via env OLLAMA_MODEL
 const DEFAULT_MODEL = process.env.OLLAMA_MODEL || "google/gemma-3-27b";
-=======
-const DEFAULT_MODEL = process.env.OLLAMA_MODEL || "deepseek-coder";
->>>>>>> 1e29ce6b
 
 // Patterns to suppress from terminal output (still kept in buffers)
 const GARBAGE_RES: RegExp[] = [
