--- conflicted
+++ resolved
@@ -146,13 +146,8 @@
    * - Let the model respond; if it asks for tools, execute (sh only) and loop.
    * - Stop after first assistant text with no more tool calls or when budget is hit.
    */
-<<<<<<< HEAD
-  async respond(prompt: string, maxTools: number, _peers: string[], abortCallback?: () => boolean): Promise<AgentReply> {
-    Logger.info(`${this.id} start`, { promptChars: prompt.length, maxTools });
-=======
   async respond(prompt: string, maxTools: number, _peers: string[], abortCallback: () => boolean): Promise<AgentReply> {
     Logger.debug(`${this.id} start`, { promptChars: prompt.length, maxTools });
->>>>>>> 835a8085
 
     // Initialize per-turn thresholds/counters in the guard rail.
     this.guard.beginTurn({ maxToolHops: Math.max(0, maxTools) });
@@ -165,7 +160,6 @@
     let finalText = "";
     let allReasoning = "";
 
-<<<<<<< HEAD
     Logger.info(C.green(`${this.id} ...`));
     const msgs = this.memory.messages();
     Logger.debug(`${this.id} chat ->`, { hop: hop++, msgs: msgs.length });
@@ -175,12 +169,6 @@
       tools: this.tools,
     });
     Logger.debug(`${this.id} chat <-`, { ms: Date.now() - t0, textChars: (out.text || "").length, toolCalls: out.toolCalls?.length || 0 });
-=======
-    // 2) Main loop: let the model speak; if it requests tools, execute them; feed results.
-    while (true) {
-      if(abortCallback()) {
-        Logger.warn("Aborted turn.");
->>>>>>> 835a8085
 
     if ((!out.text || !out.text.trim()) && (!out.toolCalls || !out.toolCalls.length)) {
       Logger.debug(`${this.id} empty-output`);
@@ -190,12 +178,8 @@
 
     if ((out as any).reasoning && out.reasoning !== "undefined") allReasoning += `\n${out.reasoning}` || "";
 
-<<<<<<< HEAD
     // Inform guard rail about this assistant turn (before routing)
     this.guard.noteAssistantTurn({ text: assistantText, toolCalls: (out.toolCalls || []).length });
-=======
-      if ((out as any).reasoning) allReasoning += `\n${out.reasoning}` || "";
->>>>>>> 835a8085
 
     if (assistantText.length > 0) {
       finalText = assistantText;
@@ -224,16 +208,7 @@
         break;
       }
 
-<<<<<<< HEAD
       if (forceEndTurn) Logger.warn("Turn forcibly ended.");
-=======
-      // Execute tools (sh only), respecting remaining budget
-      let forceEndTurn = false;
-
-      for (const tc of calls) {
-        if(abortCallback()) {
-          Logger.warn("Aborted tool calls");
->>>>>>> 835a8085
 
       if (totalUsed >= maxTools || forceEndTurn) break;
 
